--- conflicted
+++ resolved
@@ -220,15 +220,9 @@
 
 // evictWorkload idempotently evicts the workload when the node has failed.
 // It returns whether the node was evicted, and whether an error was encountered.
-<<<<<<< HEAD
 func (r *nodeFailureReconciler) evictWorkload(ctx context.Context, wl *kueue.Workload, nodeName string) (bool, error) {
 	if wl.Status.TopologyAssignmentRecovery != nil && !slices.Contains(wl.Status.TopologyAssignmentRecovery.NodesToReplace, nodeName) && !workload.IsEvicted(wl) {
 		log := r.log.WithValues("failedNodes", wl.Status.TopologyAssignmentRecovery.NodesToReplace)
-=======
-func (r *nodeFailureReconciler) evictWorkload(ctx context.Context, log logr.Logger, wl *kueue.Workload, nodeName string) (bool, error) {
-	if failedNode, ok := wl.Annotations[kueuealpha.NodeToReplaceAnnotation]; ok && failedNode != nodeName && !workload.IsEvicted(wl) {
-		log = log.WithValues("failedNode", failedNode)
->>>>>>> 1b12701b
 		log.V(3).Info("Evicting workload due to multiple node failures")
 		allFailedNodes := append(slices.Clone(wl.Status.TopologyAssignmentRecovery.NodesToReplace), nodeName)
 		evictionMsg := fmt.Sprintf(nodeMultipleFailuresEvictionMessageFormat, strings.Join(allFailedNodes, ", "))
@@ -259,19 +253,13 @@
 			}
 			continue
 		}
-<<<<<<< HEAD
 		// evict workload when workload already has a different node marked for replacement
-		evicted, err := r.evictWorkload(ctx, &wl, nodeName)
-=======
-
-		// evict workload when annotation present.
-		evictedNow, err := r.evictWorkload(ctx, log, &wl, nodeName)
->>>>>>> 1b12701b
+		evictedNow, err := r.evictWorkload(ctx, &wl, nodeName)
 		if err != nil {
 			workloadProcessingErrors = append(workloadProcessingErrors, err)
 			continue
 		}
-		if !(evicted || workload.IsEvicted(&wl)) {
+		if !(evictedNow || workload.IsEvicted(&wl)) {
 			if err := r.addToNodeToReplace(ctx, wl, nodeName); err != nil {
 				log.V(2).Error(err, "Failed to add node to nodesToReplace")
 				workloadProcessingErrors = append(workloadProcessingErrors, err)
