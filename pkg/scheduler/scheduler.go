/*
Copyright The Kubernetes Authors.

Licensed under the Apache License, Version 2.0 (the "License");
you may not use this file except in compliance with the License.
You may obtain a copy of the License at

    http://www.apache.org/licenses/LICENSE-2.0

Unless required by applicable law or agreed to in writing, software
distributed under the License is distributed on an "AS IS" BASIS,
WITHOUT WARRANTIES OR CONDITIONS OF ANY KIND, either express or implied.
See the License for the specific language governing permissions and
limitations under the License.
*/

package scheduler

import (
	"context"
	"fmt"
	"maps"
	"slices"
	"sort"
	"testing"
	"time"

	"github.com/go-logr/logr"
	corev1 "k8s.io/api/core/v1"
	apierrors "k8s.io/apimachinery/pkg/api/errors"
	"k8s.io/apimachinery/pkg/api/meta"
	"k8s.io/apimachinery/pkg/labels"
	"k8s.io/apimachinery/pkg/types"
	"k8s.io/client-go/tools/record"
	"k8s.io/klog/v2"
	"k8s.io/utils/clock"
	ctrl "sigs.k8s.io/controller-runtime"
	"sigs.k8s.io/controller-runtime/pkg/client"

	config "sigs.k8s.io/kueue/apis/config/v1beta1"
	kueue "sigs.k8s.io/kueue/apis/kueue/v1beta1"
	"sigs.k8s.io/kueue/pkg/cache"
	controllerconstants "sigs.k8s.io/kueue/pkg/controller/constants"
	"sigs.k8s.io/kueue/pkg/features"
	"sigs.k8s.io/kueue/pkg/metrics"
	"sigs.k8s.io/kueue/pkg/queue"
	"sigs.k8s.io/kueue/pkg/resources"
	"sigs.k8s.io/kueue/pkg/scheduler/flavorassigner"
	"sigs.k8s.io/kueue/pkg/scheduler/preemption"
	afs "sigs.k8s.io/kueue/pkg/util/admissionfairsharing"
	"sigs.k8s.io/kueue/pkg/util/api"
	"sigs.k8s.io/kueue/pkg/util/priority"
	utilqueue "sigs.k8s.io/kueue/pkg/util/queue"
	"sigs.k8s.io/kueue/pkg/util/routine"
	"sigs.k8s.io/kueue/pkg/util/wait"
	"sigs.k8s.io/kueue/pkg/workload"
	"sigs.k8s.io/kueue/pkg/workloadslicing"
)

const (
	errCouldNotAdmitWL                           = "Could not admit Workload and assign flavors in apiserver"
	errInvalidWLResources                        = "resources validation failed"
	errLimitRangeConstraintsUnsatisfiedResources = "resources didn't satisfy LimitRange constraints"
)

var (
	realClock = clock.RealClock{}
)

type Scheduler struct {
	queues                  *queue.Manager
	cache                   *cache.Cache
	client                  client.Client
	recorder                record.EventRecorder
	admissionRoutineWrapper routine.Wrapper
	preemptor               *preemption.Preemptor
	workloadOrdering        workload.Ordering
	fairSharing             config.FairSharing
	admissionFairSharing    *config.AdmissionFairSharing
	clock                   clock.Clock

	// schedulingCycle identifies the number of scheduling
	// attempts since the last restart.
	schedulingCycle int64

	// Stubs.
	applyAdmission func(context.Context, *kueue.Workload) error
}

type options struct {
	podsReadyRequeuingTimestamp config.RequeuingTimestamp
	fairSharing                 config.FairSharing
	admissionFairSharing        *config.AdmissionFairSharing
	clock                       clock.Clock
}

// Option configures the reconciler.
type Option func(*options)

var defaultOptions = options{
	podsReadyRequeuingTimestamp: config.EvictionTimestamp,
	clock:                       realClock,
}

// WithPodsReadyRequeuingTimestamp sets the timestamp that is used for ordering
// workloads that have been requeued due to the PodsReady condition.
func WithPodsReadyRequeuingTimestamp(ts config.RequeuingTimestamp) Option {
	return func(o *options) {
		o.podsReadyRequeuingTimestamp = ts
	}
}

func WithFairSharing(fs *config.FairSharing) Option {
	return func(o *options) {
		if fs != nil {
			o.fairSharing = *fs
		}
	}
}

func WithAdmissionFairSharing(afs *config.AdmissionFairSharing) Option {
	return func(o *options) {
		o.admissionFairSharing = afs
	}
}

func WithClock(_ testing.TB, c clock.Clock) Option {
	return func(o *options) {
		o.clock = c
	}
}

func New(queues *queue.Manager, cache *cache.Cache, cl client.Client, recorder record.EventRecorder, opts ...Option) *Scheduler {
	options := defaultOptions
	for _, opt := range opts {
		opt(&options)
	}
	wo := workload.Ordering{
		PodsReadyRequeuingTimestamp: options.podsReadyRequeuingTimestamp,
	}
	s := &Scheduler{
		fairSharing:             options.fairSharing,
		queues:                  queues,
		cache:                   cache,
		client:                  cl,
		recorder:                recorder,
		preemptor:               preemption.New(cl, wo, recorder, options.fairSharing, options.clock),
		admissionRoutineWrapper: routine.DefaultWrapper,
		workloadOrdering:        wo,
		clock:                   options.clock,
		admissionFairSharing:    options.admissionFairSharing,
	}
	s.applyAdmission = s.applyAdmissionWithSSA
	return s
}

// Start implements the Runnable interface to run scheduler as a controller.
func (s *Scheduler) Start(ctx context.Context) error {
	log := ctrl.LoggerFrom(ctx).WithName("scheduler")
	ctx = ctrl.LoggerInto(ctx, log)
	go wait.UntilWithBackoff(ctx, s.schedule)
	return nil
}

// NeedLeaderElection Implements LeaderElectionRunnable interface to make scheduler
// run in leader election mode
func (s *Scheduler) NeedLeaderElection() bool {
	return true
}

func (s *Scheduler) setAdmissionRoutineWrapper(wrapper routine.Wrapper) {
	s.admissionRoutineWrapper = wrapper
}

func setSkipped(e *entry, inadmissibleMsg string) {
	e.status = skipped
	e.inadmissibleMsg = inadmissibleMsg
	// Reset assignment so that we retry all flavors
	// after skipping due to Fit no longer fitting,
	// or Preempt being skipped due to an overlapping
	// earlier admission.
	e.LastAssignment = nil
}

func reportSkippedPreemptions(p map[kueue.ClusterQueueReference]int) {
	for cqName, count := range p {
		metrics.AdmissionCyclePreemptionSkips.WithLabelValues(string(cqName)).Set(float64(count))
	}
}

func (s *Scheduler) schedule(ctx context.Context) wait.SpeedSignal {
	s.schedulingCycle++
	log := ctrl.LoggerFrom(ctx).WithValues("schedulingCycle", s.schedulingCycle)
	ctx = ctrl.LoggerInto(ctx, log)

	var snapshotOpts []cache.SnapshotOption
	if features.Enabled(features.AdmissionFairSharing) {
		s.queues.RebuildClusterQueuesWithEntryPenalties()
		snapshotOpts = append(snapshotOpts, cache.WithAfsEntryPenalties(s.queues.GetAfsEntryPenalties()))
	}

	// 1. Get the heads from the queues, including their desired clusterQueue.
	// This operation blocks while the queues are empty.
	headWorkloads := s.queues.Heads(ctx)
	// If there are no elements, it means that the program is finishing.
	if len(headWorkloads) == 0 {
		return wait.KeepGoing
	}
	startTime := s.clock.Now()

	// 2. Take a snapshot of the cache.
	snapshot, err := s.cache.Snapshot(ctx, snapshotOpts...)
	if err != nil {
		log.Error(err, "failed to build snapshot for scheduling")
		return wait.SlowDown
	}
	logSnapshotIfVerbose(log, snapshot)

	// 3. Calculate requirements (resource flavors, borrowing) for admitting workloads.
	entries, inadmissibleEntries := s.nominate(ctx, headWorkloads, snapshot)

	// 4. Create iterator which returns ordered entries.
	iterator := makeIterator(ctx, entries, s.workloadOrdering, s.fairSharing.Enable)

	// 5. Admit entries, ensuring that no more than one workload gets
	// admitted by a cohort (if borrowing).
	// This is because there can be other workloads deeper in a clusterQueue whose
	// head got admitted that should be scheduled in the cohort before the heads
	// of other clusterQueues.
	preemptedWorkloads := make(preemption.PreemptedWorkloads)
	skippedPreemptions := make(map[kueue.ClusterQueueReference]int)
	for iterator.hasNext() {
		e := iterator.pop()

		cq := snapshot.ClusterQueue(e.ClusterQueue)
		log := log.WithValues("workload", klog.KObj(e.Obj), "clusterQueue", klog.KRef("", string(e.ClusterQueue)))
		if cq.HasParent() {
			log = log.WithValues("parentCohort", klog.KRef("", string(cq.Parent().GetName())), "rootCohort", klog.KRef("", string(cq.Parent().Root().GetName())))
		}
		ctx := ctrl.LoggerInto(ctx, log)

		mode := e.assignment.RepresentativeMode()

		if features.Enabled(features.TASFailedNodeReplacementFailFast) && workload.HasTopologyAssignmentWithNodeToReplace(e.Obj) && mode != flavorassigner.Fit {
			// evict workload we couldn't find the replacement for
			if err := s.evictWorkloadAfterFailedTASReplacement(ctx, log, e.Obj); err != nil {
				log.V(2).Error(err, "Failed to evict workload after failed try to find a node replacement")
				continue
			}
			e.status = evicted
			continue
		}

		if mode == flavorassigner.NoFit {
			log.V(3).Info("Skipping workload as FlavorAssigner assigned NoFit mode")
			continue
		}
		log.V(2).Info("Attempting to schedule workload")

		if mode == flavorassigner.Preempt && len(e.preemptionTargets) == 0 {
			log.V(2).Info("Workload requires preemption, but there are no candidate workloads allowed for preemption", "preemption", cq.Preemption)
			// we reserve capacity if we are uncertain
			// whether we can reclaim the capacity
			// later. Otherwise, we allow other workloads
			// in the Cohort to borrow this capacity,
			// confident we can reclaim it later.
			if !preemption.CanAlwaysReclaim(cq) {
				// reserve capacity up to the
				// borrowing limit, so that
				// lower-priority workloads in another
				// Cohort cannot admit before us.
				cq.AddUsage(resourcesToReserve(e, cq))
			}
			continue
		}

		// We skip multiple-preemptions per cohort if any of the targets are overlapping
		if preemptedWorkloads.HasAny(e.preemptionTargets) {
			setSkipped(e, "Workload has overlapping preemption targets with another workload")
			skippedPreemptions[cq.Name]++
			continue
		}

		usage := e.assignmentUsage()
		if !fits(cq, &usage, preemptedWorkloads, e.preemptionTargets) {
			setSkipped(e, "Workload no longer fits after processing another workload")
			if mode == flavorassigner.Preempt {
				skippedPreemptions[cq.Name]++
			}
			continue
		}
		preemptedWorkloads.Insert(e.preemptionTargets)
		cq.AddUsage(usage)

		// Filter out the old workload slice from the preemption targets.
		// The old workload slice is initially included in the preemption targets because it is treated
		// as a preemptible target during flavor assignment. However, it should be evicted rather than preempted.
		// Note: it is valid for either or both preemptionTargets and oldWorkloadSlice to be nil.
		preemptionTargets, oldWorkloadSlice := workloadslicing.FindReplacedSliceTarget(e.Obj, e.preemptionTargets)

		if e.assignment.RepresentativeMode() == flavorassigner.Preempt {
			// If preemptions are issued, the next attempt should try all the flavors.
			e.LastAssignment = nil
			preempted, err := s.preemptor.IssuePreemptions(ctx, &e.Info, preemptionTargets)
			if err != nil {
				log.Error(err, "Failed to preempt workloads")
			}
			if preempted != 0 {
				e.inadmissibleMsg += fmt.Sprintf(". Pending the preemption of %d workload(s)", preempted)
				e.requeueReason = queue.RequeueReasonPendingPreemption
			}
			continue
		}
		if !s.cache.PodsReadyForAllAdmittedWorkloads(log) {
			log.V(5).Info("Waiting for all admitted workloads to be in the PodsReady condition")
			// If WaitForPodsReady is enabled and WaitForPodsReady.BlockAdmission is true
			// Block admission until all currently admitted workloads are in
			// PodsReady condition if the waitForPodsReady is enabled
			workload.UnsetQuotaReservationWithCondition(e.Obj, "Waiting", "waiting for all admitted workloads to be in PodsReady condition", s.clock.Now())
			if err := workload.ApplyAdmissionStatus(ctx, s.client, e.Obj, false, s.clock); err != nil {
				log.Error(err, "Could not update Workload status")
			}
			s.cache.WaitForPodsReady(ctx)
			log.V(5).Info("Finished waiting for all admitted workloads to be in the PodsReady condition")
		}

		// Evict old workload-slice if any. Note: that oldWorkloadSlice is not nil only if
		// this is a workload-slice enabled workload and there is an old slice to evict.
		if features.Enabled(features.ElasticJobsViaWorkloadSlices) && oldWorkloadSlice != nil {
			if err := s.replaceWorkloadSlice(ctx, oldWorkloadSlice.WorkloadInfo.ClusterQueue, e.Obj, oldWorkloadSlice.WorkloadInfo.Obj.DeepCopy()); err != nil {
				log.Error(err, "Failed to aggregate workload slice")
				continue
			}
		}

		e.status = nominated
		if err := s.admit(ctx, e, cq); err != nil {
			e.inadmissibleMsg = fmt.Sprintf("Failed to admit workload: %v", err)
		}
	}

	// 6. Requeue the heads that were not scheduled.
	result := metrics.AdmissionResultInadmissible
	for _, e := range entries {
		logAdmissionAttemptIfVerbose(log, &e)
		// When the workload is evicted by scheduler we skip requeueAndUpdate.
		// The eviction process will be finalized by the workload controller.
		if e.status != assumed && e.status != evicted {
			s.requeueAndUpdate(ctx, e)
		} else {
			result = metrics.AdmissionResultSuccess
		}
	}
	for _, e := range inadmissibleEntries {
		logAdmissionAttemptIfVerbose(log, &e)
		s.requeueAndUpdate(ctx, e)
	}

	reportSkippedPreemptions(skippedPreemptions)
	metrics.AdmissionAttempt(result, s.clock.Since(startTime))
	if result != metrics.AdmissionResultSuccess {
		return wait.SlowDown
	}
	return wait.KeepGoing
}

type entryStatus string

const (
	// indicates if the workload was nominated for admission.
	nominated entryStatus = "nominated"
	// indicates if the workload was skipped in this cycle.
	skipped entryStatus = "skipped"
	// indicates if the workload was evicted in this cycle.
	evicted entryStatus = "evicted"
	// indicates if the workload was assumed to have been admitted.
	assumed entryStatus = "assumed"
	// indicates that the workload was never nominated for admission.
	notNominated entryStatus = ""
)

// entry holds requirements for a workload to be admitted by a clusterQueue.
type entry struct {
	// workload.Info holds the workload from the API as well as resource usage
	// and flavors assigned.
	workload.Info
	assignment           flavorassigner.Assignment
	status               entryStatus
	inadmissibleMsg      string
	requeueReason        queue.RequeueReason
	preemptionTargets    []*preemption.Target
	clusterQueueSnapshot *cache.ClusterQueueSnapshot
}

func (e *entry) assignmentUsage() workload.Usage {
	return netUsage(e, e.assignment.Usage.Quota)
}

// nominate returns the workloads with their requirements (resource flavors, borrowing) if
// they were admitted by the clusterQueues in the snapshot. The second return value
// is the list of inadmissibleEntries.
func (s *Scheduler) nominate(ctx context.Context, workloads []workload.Info, snap *cache.Snapshot) ([]entry, []entry) {
	log := ctrl.LoggerFrom(ctx)
	entries := make([]entry, 0, len(workloads))
	var inadmissibleEntries []entry
	for _, w := range workloads {
		log := log.WithValues("workload", klog.KObj(w.Obj), "clusterQueue", klog.KRef("", string(w.ClusterQueue)))
		ns := corev1.Namespace{}
		e := entry{Info: w}
		e.clusterQueueSnapshot = snap.ClusterQueue(w.ClusterQueue)
		if !workload.NeedsSecondPass(w.Obj) && s.cache.IsAssumedOrAdmittedWorkload(w) {
			log.Info("Workload skipped from admission because it's already accounted in cache, and it does not need second pass", "workload", klog.KObj(w.Obj))
			continue
		} else if workload.HasRetryChecks(w.Obj) || workload.HasRejectedChecks(w.Obj) {
			e.inadmissibleMsg = "The workload has failed admission checks"
		} else if snap.InactiveClusterQueueSets.Has(w.ClusterQueue) {
			e.inadmissibleMsg = fmt.Sprintf("ClusterQueue %s is inactive", w.ClusterQueue)
		} else if e.clusterQueueSnapshot == nil {
			e.inadmissibleMsg = fmt.Sprintf("ClusterQueue %s not found", w.ClusterQueue)
		} else if err := s.client.Get(ctx, types.NamespacedName{Name: w.Obj.Namespace}, &ns); err != nil {
			e.inadmissibleMsg = fmt.Sprintf("Could not obtain workload namespace: %v", err)
		} else if !e.clusterQueueSnapshot.NamespaceSelector.Matches(labels.Set(ns.Labels)) {
			e.inadmissibleMsg = "Workload namespace doesn't match ClusterQueue selector"
			e.requeueReason = queue.RequeueReasonNamespaceMismatch
		} else if err := workload.ValidateResources(&w); err != nil {
			e.inadmissibleMsg = fmt.Sprintf("%s: %v", errInvalidWLResources, err.ToAggregate())
		} else if err := workload.ValidateLimitRange(ctx, s.client, &w); err != nil {
			e.inadmissibleMsg = fmt.Sprintf("%s: %v", errLimitRangeConstraintsUnsatisfiedResources, err.ToAggregate())
		} else {
			e.assignment, e.preemptionTargets = s.getAssignments(log, &e.Info, snap)
			e.inadmissibleMsg = e.assignment.Message()
			e.LastAssignment = &e.assignment.LastState
			entries = append(entries, e)
			continue
		}
		inadmissibleEntries = append(inadmissibleEntries, e)
	}
	return entries, inadmissibleEntries
}

func fits(cq *cache.ClusterQueueSnapshot, usage *workload.Usage, preemptedWorkloads preemption.PreemptedWorkloads, newTargets []*preemption.Target) bool {
	workloads := slices.Collect(maps.Values(preemptedWorkloads))
	for _, target := range newTargets {
		workloads = append(workloads, target.WorkloadInfo)
	}
	revertUsage := cq.SimulateWorkloadRemoval(workloads)
	defer revertUsage()
	return cq.Fits(*usage)
}

// resourcesToReserve calculates how much of the available resources in cq/cohort assignment should be reserved.
func resourcesToReserve(e *entry, cq *cache.ClusterQueueSnapshot) workload.Usage {
	return netUsage(e, quotaResourcesToReserve(e, cq))
}

// netUsage calculates the net usage for quota and TAS to reserve
func netUsage(e *entry, netQuota resources.FlavorResourceQuantities) workload.Usage {
	result := workload.Usage{}
	if features.Enabled(features.TopologyAwareScheduling) {
		result.TAS = e.assignment.ComputeTASNetUsage(e.Obj.Status.Admission)
	}
	if !workload.HasQuotaReservation(e.Obj) {
		result.Quota = netQuota
	}
	return result
}

func quotaResourcesToReserve(e *entry, cq *cache.ClusterQueueSnapshot) resources.FlavorResourceQuantities {
	if e.assignment.RepresentativeMode() != flavorassigner.Preempt {
		return e.assignment.Usage.Quota
	}
	reservedUsage := make(resources.FlavorResourceQuantities)
	for fr, usage := range e.assignment.Usage.Quota {
		cqQuota := cq.QuotaFor(fr)
		if e.assignment.Borrowing > 0 {
			if cqQuota.BorrowingLimit == nil {
				reservedUsage[fr] = usage
			} else {
				reservedUsage[fr] = min(usage, cqQuota.Nominal+*cqQuota.BorrowingLimit-cq.ResourceNode.Usage[fr])
			}
		} else {
			reservedUsage[fr] = max(0, min(usage, cqQuota.Nominal-cq.ResourceNode.Usage[fr]))
		}
	}
	return reservedUsage
}

type partialAssignment struct {
	assignment        flavorassigner.Assignment
	preemptionTargets []*preemption.Target
}

func (s *Scheduler) getAssignments(log logr.Logger, wl *workload.Info, snap *cache.Snapshot) (flavorassigner.Assignment, []*preemption.Target) {
	assignment, targets := s.getInitialAssignments(log, wl, snap)
	cq := snap.ClusterQueue(wl.ClusterQueue)
	updateAssignmentForTAS(cq, wl, &assignment, targets)
	return assignment, targets
}

// getInitialAssignments computes the initial resource flavor assignment and any required preemption targets
// for a workload slice.
//
// The function attempts to assign resources to the provided workload slice using the current
// snapshot of the scheduling state. It proceeds in the following steps:
//
//  1. It first checks for any preemptible workload slices that workload may replace, using an annotation-based lookup.
//  2. It creates a flavor assigner to compute a full assignment scale-adjusted for preemptable workload slice targets
//     based on either:
//     - direct fit (no preemption needed), or
//     - preemption (if needed and possible).
//  3. If direct assignment isn't possible but preemption is enabled and viable, it includes any additional
//     preemption targets obtained through the configured preemptor.
//  4. If partial admission is enabled and the workload allows it, the function attempts to reduce pod counts
//     across PodSets to find an assignable configuration—again checking for preemption if needed.
//
// Returns:
//   - A flavorassigner.Assignment representing the selected (possibly reduced) flavor allocation.
//   - A slice of preemption targets, which may include both explicitly annotated slices and those
//     identified during scheduling.
//
// If no valid assignment can be made, returns the original full assignment with no preemption targets.
func (s *Scheduler) getInitialAssignments(log logr.Logger, wl *workload.Info, snap *cache.Snapshot) (flavorassigner.Assignment, []*preemption.Target) {
	cq := snap.ClusterQueue(wl.ClusterQueue)

	preemptionTargets, replaceableWorkloadSlice := workloadslicing.ReplacedWorkloadSlice(wl, snap)

	flvAssigner := flavorassigner.New(wl, cq, snap.ResourceFlavors, s.fairSharing.Enable, preemption.NewOracle(s.preemptor, snap), replaceableWorkloadSlice)
	fullAssignment := flvAssigner.Assign(log, nil)

	arm := fullAssignment.RepresentativeMode()
	if arm == flavorassigner.Fit {
		return fullAssignment, preemptionTargets
	}

	if arm == flavorassigner.Preempt {
		faPreemptionTargets := s.preemptor.GetTargets(log, *wl, fullAssignment, snap)
		if len(faPreemptionTargets) > 0 {
			return fullAssignment, append(preemptionTargets, faPreemptionTargets...)
		}
	}

	if features.Enabled(features.PartialAdmission) && wl.CanBePartiallyAdmitted() {
		reducer := flavorassigner.NewPodSetReducer(wl.Obj.Spec.PodSets, func(nextCounts []int32) (*partialAssignment, bool) {
			assignment := flvAssigner.Assign(log, nextCounts)
			mode := assignment.RepresentativeMode()
			if mode == flavorassigner.Fit {
				return &partialAssignment{assignment: assignment}, true
			}

			if mode == flavorassigner.Preempt {
				preemptionTargets := s.preemptor.GetTargets(log, *wl, assignment, snap)
				if len(preemptionTargets) > 0 {
					return &partialAssignment{assignment: assignment, preemptionTargets: preemptionTargets}, true
				}
			}
			return nil, false
		})
		if pa, found := reducer.Search(); found {
			return pa.assignment, append(preemptionTargets, pa.preemptionTargets...)
		}
	}
	return fullAssignment, nil
}

func (s *Scheduler) evictWorkloadAfterFailedTASReplacement(ctx context.Context, log logr.Logger, wl *kueue.Workload) error {
	log.V(3).Info("Evicting workload after failed try to find a node replacement; TASFailedNodeReplacementFailFast enabled")
<<<<<<< HEAD
	msg := fmt.Sprintf("Workload was evicted as there was no replacement for a failed node: %s", wl.Status.NodesToReplace[0])
	wl.Status.NodesToReplace = nil
	return workload.EvictWorkload(ctx, s.client, s.recorder, wl, kueue.WorkloadEvictedDueToNodeFailures, msg, s.clock)
=======
	msg := fmt.Sprintf("Workload was evicted as there was no replacement for a failed node: %s", workload.NodeToReplace(wl))
	if err := workload.Evict(ctx, s.client, s.recorder, wl, kueue.WorkloadEvictedDueToNodeFailures, "", msg, s.clock); err != nil {
		return err
	}
	if err := workload.RemoveAnnotation(ctx, s.client, wl, kueuealpha.NodeToReplaceAnnotation); err != nil {
		return fmt.Errorf("failed to remove annotation for node replacement %s", kueuealpha.NodeToReplaceAnnotation)
	}
	return nil
>>>>>>> 2f06fe5e
}

func updateAssignmentForTAS(cq *cache.ClusterQueueSnapshot, wl *workload.Info, assignment *flavorassigner.Assignment, targets []*preemption.Target) {
	if features.Enabled(features.TopologyAwareScheduling) && assignment.RepresentativeMode() == flavorassigner.Preempt && (wl.IsRequestingTAS() || cq.IsTASOnly()) && !workload.HasTopologyAssignmentWithNodeToReplace(wl.Obj) {
		tasRequests := assignment.WorkloadsTopologyRequests(wl, cq)
		var tasResult cache.TASAssignmentsResult
		if len(targets) > 0 {
			var targetWorkloads []*workload.Info
			for _, target := range targets {
				targetWorkloads = append(targetWorkloads, target.WorkloadInfo)
			}
			revertUsage := cq.SimulateWorkloadRemoval(targetWorkloads)
			tasResult = cq.FindTopologyAssignmentsForWorkload(tasRequests)
			revertUsage()
		} else {
			// In this scenario we don't have any preemption candidates, yet we need
			// to reserve the TAS resources to avoid the situation when a lower
			// priority workload further in the queue gets admitted and preempted
			// in the next scheduling cycle by the waiting workload. To obtain
			// a TAS assignment for reserving the resources we run the algorithm
			// assuming the cluster is empty.
			tasResult = cq.FindTopologyAssignmentsForWorkload(tasRequests, cache.WithSimulateEmpty(true))
		}
		assignment.UpdateForTASResult(tasResult)
	}
}

// admit sets the admitting clusterQueue and flavors into the workload of
// the entry, and asynchronously updates the object in the apiserver after
// assuming it in the cache.
func (s *Scheduler) admit(ctx context.Context, e *entry, cq *cache.ClusterQueueSnapshot) error {
	log := ctrl.LoggerFrom(ctx)
	newWorkload := e.Obj.DeepCopy()
	admission := &kueue.Admission{
		ClusterQueue:      e.ClusterQueue,
		PodSetAssignments: e.assignment.ToAPI(),
	}

	workload.SetQuotaReservation(newWorkload, admission, s.clock)
	if workload.HasAllChecks(newWorkload, workload.AdmissionChecksForWorkload(log, newWorkload, cq.AdmissionChecks)) {
		// sync Admitted, ignore the result since an API update is always done.
		_ = workload.SyncAdmittedCondition(newWorkload, s.clock.Now())
	}
	if err := s.cache.AssumeWorkload(log, newWorkload); err != nil {
		return err
	}
	e.status = assumed
	log.V(2).Info("Workload assumed in the cache")

	if features.Enabled(features.AdmissionFairSharing) {
		s.updateEntryPenalty(log, e, add)

		// Trigger LocalQueue reconciler to apply any pending penalties
		s.queues.NotifyWorkloadUpdateWatchers(e.Obj, newWorkload)
	}

	s.admissionRoutineWrapper.Run(func() {
		err := s.applyAdmission(ctx, newWorkload)
		if err == nil {
			// Record metrics and events for quota reservation and admission
			s.recordWorkloadAdmissionMetrics(newWorkload, e.Obj, admission)

			log.V(2).Info("Workload successfully admitted and assigned flavors", "assignments", admission.PodSetAssignments)
			return
		}
		// Ignore errors because the workload or clusterQueue could have been deleted
		// by an event.
		_ = s.cache.ForgetWorkload(log, newWorkload)
		if features.Enabled(features.AdmissionFairSharing) {
			s.updateEntryPenalty(log, e, subtract)
		}
		if apierrors.IsNotFound(err) {
			log.V(2).Info("Workload not admitted because it was deleted")
			return
		}

		log.Error(err, errCouldNotAdmitWL)
		s.requeueAndUpdate(ctx, *e)
	})

	return nil
}

func (s *Scheduler) applyAdmissionWithSSA(ctx context.Context, w *kueue.Workload) error {
	return workload.ApplyAdmissionStatus(ctx, s.client, w, false, s.clock)
}

type entryOrdering struct {
	entries          []entry
	workloadOrdering workload.Ordering
}

func (e entryOrdering) Len() int {
	return len(e.entries)
}

func (e entryOrdering) Swap(i, j int) {
	e.entries[i], e.entries[j] = e.entries[j], e.entries[i]
}

// Less is the ordering criteria
func (e entryOrdering) Less(i, j int) bool {
	a := e.entries[i]
	b := e.entries[j]

	// First process workloads which already have quota reserved. Such workload
	// may be considered if this is their second pass.
	aHasQuota := workload.HasQuotaReservation(a.Obj)
	bHasQuota := workload.HasQuotaReservation(b.Obj)
	if aHasQuota != bHasQuota {
		return aHasQuota
	}

	// 1. Request under nominal quota.
	aBorrows := a.assignment.Borrows()
	bBorrows := b.assignment.Borrows()
	if aBorrows != bBorrows {
		return aBorrows < bBorrows
	}

	// 2. Higher priority first if not disabled.
	if features.Enabled(features.PrioritySortingWithinCohort) {
		p1 := priority.Priority(a.Obj)
		p2 := priority.Priority(b.Obj)
		if p1 != p2 {
			return p1 > p2
		}
	}

	// 3. FIFO.
	aComparisonTimestamp := e.workloadOrdering.GetQueueOrderTimestamp(a.Obj)
	bComparisonTimestamp := e.workloadOrdering.GetQueueOrderTimestamp(b.Obj)
	return aComparisonTimestamp.Before(bComparisonTimestamp)
}

// entryInterator defines order that entries are returned.
// pop->nil IFF hasNext->False
type entryIterator interface {
	pop() *entry
	hasNext() bool
}

func makeIterator(ctx context.Context, entries []entry, workloadOrdering workload.Ordering, enableFairSharing bool) entryIterator {
	if enableFairSharing {
		return makeFairSharingIterator(ctx, entries, workloadOrdering)
	}
	return makeClassicalIterator(entries, workloadOrdering)
}

// classicalIterator returns entries ordered on:
// 1. request under nominal quota before borrowing.
// 2. Fair Sharing: lower DominantResourceShare first.
// 3. higher priority first.
// 4. FIFO on eviction or creation timestamp.
type classicalIterator struct {
	entries []entry
}

func (co *classicalIterator) hasNext() bool {
	return len(co.entries) > 0
}

func (co *classicalIterator) pop() *entry {
	head := &co.entries[0]
	co.entries = co.entries[1:]
	return head
}

func makeClassicalIterator(entries []entry, workloadOrdering workload.Ordering) *classicalIterator {
	sort.Sort(entryOrdering{
		entries:          entries,
		workloadOrdering: workloadOrdering,
	})
	return &classicalIterator{
		entries: entries,
	}
}

func (s *Scheduler) requeueAndUpdate(ctx context.Context, e entry) {
	log := ctrl.LoggerFrom(ctx)
	if e.status != notNominated && e.requeueReason == queue.RequeueReasonGeneric {
		// Failed after nomination is the only reason why a workload would be requeued downstream.
		e.requeueReason = queue.RequeueReasonFailedAfterNomination
	}

	if s.queues.QueueSecondPassIfNeeded(ctx, e.Obj) {
		log.V(2).Info("Workload re-queued for second pass", "workload", klog.KObj(e.Obj), "clusterQueue", klog.KRef("", string(e.ClusterQueue)), "queue", klog.KRef(e.Obj.Namespace, string(e.Obj.Spec.QueueName)), "requeueReason", e.requeueReason, "status", e.status)
		s.recorder.Eventf(e.Obj, corev1.EventTypeWarning, "SecondPassFailed", api.TruncateEventMessage(e.inadmissibleMsg))
		return
	}

	added := s.queues.RequeueWorkload(ctx, &e.Info, e.requeueReason)
	log.V(2).Info("Workload re-queued", "workload", klog.KObj(e.Obj), "clusterQueue", klog.KRef("", string(e.ClusterQueue)), "queue", klog.KRef(e.Obj.Namespace, string(e.Obj.Spec.QueueName)), "requeueReason", e.requeueReason, "added", added, "status", e.status)

	if e.status == notNominated || e.status == skipped {
		patch := workload.PrepareWorkloadPatch(e.Obj, true, s.clock)
		reservationIsChanged := workload.UnsetQuotaReservationWithCondition(patch, "Pending", e.inadmissibleMsg, s.clock.Now())
		resourceRequestsIsChanged := workload.PropagateResourceRequests(patch, &e.Info)
		if reservationIsChanged || resourceRequestsIsChanged {
			if err := workload.ApplyAdmissionStatusPatch(ctx, s.client, patch); err != nil {
				log.Error(err, "Could not update Workload status")
			}
		}
		s.recorder.Eventf(e.Obj, corev1.EventTypeWarning, "Pending", api.TruncateEventMessage(e.inadmissibleMsg))
	}
}

// recordWorkloadAdmissionMetrics records metrics and events for workload admission process
func (s *Scheduler) recordWorkloadAdmissionMetrics(newWorkload, originalWorkload *kueue.Workload, admission *kueue.Admission) {
	waitTime := workload.QueuedWaitTime(newWorkload, s.clock)

	s.recordQuotaReservationMetrics(newWorkload, originalWorkload, admission, waitTime)
	s.recordWorkloadAdmissionEvents(newWorkload, originalWorkload, admission, waitTime)
}

// recordQuotaReservationMetrics records metrics and events for quota reservation
func (s *Scheduler) recordQuotaReservationMetrics(newWorkload, originalWorkload *kueue.Workload, admission *kueue.Admission, waitTime time.Duration) {
	if workload.HasQuotaReservation(originalWorkload) {
		return
	}

	s.recorder.Eventf(newWorkload, corev1.EventTypeNormal, "QuotaReserved", "Quota reserved in ClusterQueue %v, wait time since queued was %.0fs", admission.ClusterQueue, waitTime.Seconds())

	metrics.QuotaReservedWorkload(admission.ClusterQueue, waitTime)
	if features.Enabled(features.LocalQueueMetrics) {
		metrics.LocalQueueQuotaReservedWorkload(metrics.LQRefFromWorkload(newWorkload), waitTime)
	}
}

// recordWorkloadAdmissionEvents records metrics and events for workload admission
func (s *Scheduler) recordWorkloadAdmissionEvents(newWorkload, originalWorkload *kueue.Workload, admission *kueue.Admission, waitTime time.Duration) {
	if !workload.IsAdmitted(newWorkload) || workload.HasNodeToReplace(originalWorkload) {
		return
	}

	s.recorder.Eventf(newWorkload, corev1.EventTypeNormal, "Admitted", "Admitted by ClusterQueue %v, wait time since reservation was 0s", admission.ClusterQueue)
	metrics.AdmittedWorkload(admission.ClusterQueue, waitTime)

	if features.Enabled(features.LocalQueueMetrics) {
		metrics.LocalQueueAdmittedWorkload(metrics.LQRefFromWorkload(newWorkload), waitTime)
	}

	if len(newWorkload.Status.AdmissionChecks) > 0 {
		metrics.AdmissionChecksWaitTime(admission.ClusterQueue, 0)
		if features.Enabled(features.LocalQueueMetrics) {
			metrics.LocalQueueAdmissionChecksWaitTime(metrics.LQRefFromWorkload(newWorkload), 0)
		}
	}
}

// replaceWorkloadSlice handles the replacement of a workload slice by deactivating the old slice and
// marking it as finished. It logs the replacement operation, records an event, and reports metrics.
//
// This function performs the following steps:
//  1. Checks if the old workload slice is already finished by inspecting the "Finished" condition in its status.
//     If the slice is already finished, the function logs a message and returns early.
//  2. If the old slice is not finished, it deactivates the old slice and marks it with a "Finished" condition,
//     indicating that the slice was replaced to accommodate the new workload slice.
//  3. The function logs details about the replacement, including the reason for the removal and the associated message.
//  4. An event is recorded for the old slice to indicate that the slice was aggregated (replaced) by the new slice.
//  5. The function reports metrics for the aggregation of workload slices for the old queue.
func (s *Scheduler) replaceWorkloadSlice(ctx context.Context, oldQueue kueue.ClusterQueueReference, newSlice, oldSlice *kueue.Workload) error {
	log := ctrl.LoggerFrom(ctx)
	if meta.IsStatusConditionTrue(oldSlice.Status.Conditions, kueue.WorkloadFinished) {
		log.V(3).Info("Workload slice already finished", "old-slice", klog.KObj(oldSlice), "new-slice", klog.KObj(newSlice))
		return nil
	}
	reason := kueue.WorkloadSliceReplaced
	message := fmt.Sprintf("Replaced to accommodate a workload (UID: %s, JobUID: %s) due to workload slice aggregation", newSlice.UID, newSlice.Labels[controllerconstants.JobUIDLabel])
	if err := workloadslicing.Finish(ctx, s.client, oldSlice, reason, message); err != nil {
		return fmt.Errorf("failed to replace workload slice: %w", err)
	}

	log.V(3).Info("Replaced", "old slice", klog.KObj(oldSlice), "new slice", klog.KObj(newSlice), "reason", reason, "message", message, "old-queue", klog.KRef("", string(oldQueue)))
	s.recorder.Eventf(oldSlice, corev1.EventTypeNormal, reason, message)
	metrics.ReportReplacedWorkloadSlices(oldQueue)
	return nil
}

type usageOp int

const (
	// add penalty
	add usageOp = iota
	// subtract penalty
	subtract
)

func (s *Scheduler) updateEntryPenalty(log logr.Logger, e *entry, op usageOp) {
	lqKey := utilqueue.NewLocalQueueReference(e.Obj.Namespace, e.Obj.Spec.QueueName)
	penalty := afs.CalculateEntryPenalty(e.SumTotalRequests(), s.admissionFairSharing)

	switch op {
	case add:
		s.queues.PushEntryPenalty(lqKey, penalty)
		log.V(3).Info("Entry penalty added to lq", "lqKey", lqKey, "penalty", penalty)
	case subtract:
		s.queues.SubEntryPenalty(lqKey, penalty)
		log.V(3).Info("Entry penalty subtracted from lq", "lqKey", lqKey, "penalty", penalty)
	}
}<|MERGE_RESOLUTION|>--- conflicted
+++ resolved
@@ -564,20 +564,9 @@
 
 func (s *Scheduler) evictWorkloadAfterFailedTASReplacement(ctx context.Context, log logr.Logger, wl *kueue.Workload) error {
 	log.V(3).Info("Evicting workload after failed try to find a node replacement; TASFailedNodeReplacementFailFast enabled")
-<<<<<<< HEAD
 	msg := fmt.Sprintf("Workload was evicted as there was no replacement for a failed node: %s", wl.Status.NodesToReplace[0])
 	wl.Status.NodesToReplace = nil
-	return workload.EvictWorkload(ctx, s.client, s.recorder, wl, kueue.WorkloadEvictedDueToNodeFailures, msg, s.clock)
-=======
-	msg := fmt.Sprintf("Workload was evicted as there was no replacement for a failed node: %s", workload.NodeToReplace(wl))
-	if err := workload.Evict(ctx, s.client, s.recorder, wl, kueue.WorkloadEvictedDueToNodeFailures, "", msg, s.clock); err != nil {
-		return err
-	}
-	if err := workload.RemoveAnnotation(ctx, s.client, wl, kueuealpha.NodeToReplaceAnnotation); err != nil {
-		return fmt.Errorf("failed to remove annotation for node replacement %s", kueuealpha.NodeToReplaceAnnotation)
-	}
-	return nil
->>>>>>> 2f06fe5e
+	return workload.Evict(ctx, s.client, s.recorder, wl, kueue.WorkloadEvictedDueToNodeFailures, "", msg, s.clock)
 }
 
 func updateAssignmentForTAS(cq *cache.ClusterQueueSnapshot, wl *workload.Info, assignment *flavorassigner.Assignment, targets []*preemption.Target) {
